--- conflicted
+++ resolved
@@ -163,19 +163,12 @@
             if field in data:
                 del data[field]
 
-<<<<<<< HEAD
-        if 'password' in data:
-            del data['password']
-
         if data['is_active']:
             account.status = account.STATUS_ENABLED
         elif data['is_verified']:
             account.status = account.STATUS_DISABLED
         else:
             account.status = account.STATUS_UNVERIFIED
-=======
-        account.status = account.STATUS_DISABLED if data['is_active'] is False else account.STATUS_ENABLED
->>>>>>> ad7c1c5d
 
         if 'is_active' in data:
             del data['is_active']
