--- conflicted
+++ resolved
@@ -213,18 +213,13 @@
             acc.save()
             self._save_sp_group_memberships(acc)
             return acc
-<<<<<<< HEAD
-        except StormpathError:
-            raise self.DoesNotExist('Could not find Stormpath User.')
-        finally:
-            self._remove_raw_password()
-=======
         except StormpathError as e:
             if e.status == 404:
                 raise self.DoesNotExist('Could not find Stormpath User.')
             else:
                 raise e
->>>>>>> 9f6aac08
+        finally:
+            self._remove_raw_password()
 
     def get_full_name(self):
         return "%s %s" % (self.given_name, self.surname)
