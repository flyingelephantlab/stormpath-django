#!/usr/bin/env python

from setuptools import setup, find_packages, Command
import os
import sys


class BaseCommand(Command):
    user_options = []

    def initialize_options(self):
        pass

    def finalize_options(self):
        pass


class TestCommand(BaseCommand):

    description = "run self-tests"

    def run(self):
        os.chdir('testproject')
        ret = os.system('make test')
        if ret != 0:
            sys.exit(-1)

setup(
    name='django_stormpath',
    version='0.0.2',
    author='',
    author_email='goran.cetusic@dobarkod.hr',
    description='Django Stormpath API integration',
<<<<<<< HEAD
    license='Apache',
    url='http://stormpath.com/',
=======
    license='MIT',
    url='http://goodcode.io/',
    zip_safe=False,
>>>>>>> 9605df62
    classifiers=[
        "Development Status :: 4 - Beta",
        "Environment :: Web Environment",
        "Framework :: Django",
        "Intended Audience :: Developers",
        "License :: OSI Approved :: Apache License",
        "Programming Language :: Python",
        "Topic :: Software Development :: Libraries :: Python Modules",
    ],
    packages=find_packages(),
    install_requires=[
        "stormpath-sdk>=1.0.0",
        "django"
    ],
    cmdclass={
        'test': TestCommand
    },
)<|MERGE_RESOLUTION|>--- conflicted
+++ resolved
@@ -31,14 +31,9 @@
     author='',
     author_email='goran.cetusic@dobarkod.hr',
     description='Django Stormpath API integration',
-<<<<<<< HEAD
     license='Apache',
     url='http://stormpath.com/',
-=======
-    license='MIT',
-    url='http://goodcode.io/',
     zip_safe=False,
->>>>>>> 9605df62
     classifiers=[
         "Development Status :: 4 - Beta",
         "Environment :: Web Environment",
