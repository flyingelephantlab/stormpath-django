--- conflicted
+++ resolved
@@ -109,7 +109,6 @@
         a = self.app.accounts.get(user.href)
         self.assertEqual(user.surname, a.surname)
 
-<<<<<<< HEAD
     def test_get_with_non_existing(self):
         UserModel.objects.create_user(
             email='me1@example.com', given_name='Sample', surname='User',
@@ -253,7 +252,7 @@
         self.assertIsNotNone(
             StormpathBackend().authenticate(
                 'me11@example.com', '123!TestPassword'))
-=======
+
     def test_updating_a_user_with_invalid_fields_should_not_delete_user(self):
         """
         Issue https://github.com/stormpath/stormpath-django/issues/49
@@ -291,7 +290,6 @@
 
         with self.assertRaises(UserModel.DoesNotExist):
             UserModel.objects.get(email='john.doe3@example.com')
->>>>>>> ad7c1c5d
 
     def test_authentication_pulls_user_into_local_db(self):
         self.assertEqual(0, UserModel.objects.count())
